--- conflicted
+++ resolved
@@ -19,13 +19,8 @@
 bit-vec = "0.6"
 bytes = {version = "1.1", features = ["serde"] }
 futures-util = { version = "0.3", default-features = false }
-<<<<<<< HEAD
-quinn = { version = "0.8", features = ["ring"], default-features = false }
+quinn = { version = "0.9", features = ["ring"], default-features = false }
 quinn-proto = "0.9"
-=======
-quinn = { version = "0.9", features = ["ring"], default-features = false }
-quinn-proto = "0.8"
->>>>>>> ab1991e6
 rand_chacha = "0.3"
 rcgen = "0.9"
 rustls = { version = "0.20", features = ["dangerous_configuration"] }
